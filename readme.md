--- conflicted
+++ resolved
@@ -4,11 +4,7 @@
 
 ## json
 
-<<<<<<< HEAD
-rcserial.json is a simple JSON pull parser written according to [RFC 8259](https://tools.ietf.org/html/rfc8259).
-=======
 rcdata.json is a simple JSON pull parser written according to [RFC](https://tools.ietf.org/html/rfc8259).
->>>>>>> d6883c4d
 
 ### Why another?
 
